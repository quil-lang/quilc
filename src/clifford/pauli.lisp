;;;; src/clifford/pauli.lisp
;;;;
;;;; Author: Nik Tezak

(in-package #:cl-quil.clifford)

;;; This file implements an efficient representation of the Pauli
;;; group.

(a:define-constant +paulis+
    #(I X Z Y)
  :test #'equalp
  :documentation "The Pauli group symbols.")

(eval-when (:compile-toplevel :load-toplevel :execute)
  (deftype base4 ()
    `(mod 4))

  (deftype pauli-components ()
    `(simple-array base4 (*)))

  (defstruct (pauli (:include qubit-algebra)
                    (:constructor %make-pauli))
    (components #() :type pauli-components))

  (defmethod num-qubits ((p pauli))
    (1- (length (pauli-components p))))

  (defun make-components (num-qubits)
    (declare (type quil::unsigned-fixnum num-qubits))
    (make-array (1+ num-qubits) :element-type 'base4
                                :initial-element 0))

  (defun phase-factor (p)
    (aref (pauli-components p) 0))

  (defun base4-list (p)
    (coerce (subseq (pauli-components p) 1) 'list))

  ;; Make sure Pauli objects can be serialized in FASLs.
  (defmethod make-load-form ((self pauli) &optional environment)
    (make-load-form-saving-slots self
                                 :slot-names '(components)
                                 :environment environment))

  (declaim (ftype (function (pauli pauli) boolean) pauli=))
  (declaim (inline pauli=))
  (defun pauli= (p1 p2)
    "Test whether two Pauli's are equal."
    (every #'= (pauli-components p1) (pauli-components p2)))
  (declaim (notinline pauli=))

  (defun pauli-sym-p (pauli-sym)
    "Return PAULI-SYM if PAULI-SYM is a valid Pauli-symbol I, X Y or Z. Return NIL otherwise."
    (find pauli-sym +paulis+ :test #'string-equal))

  (defun base4-to-sym (b)
    "Convert a single base-4 encoded Pauli to the corresponding symbol."
    (check-type b base4)
    (svref +paulis+ b))

  (defun sym-to-base4 (s)
    "Convert a single Pauli symbol to its base-4 encoding."
    (position s +paulis+ :test #'string-equal))

  (defun base4-p (b)
    "Test whether B is properly represented as base-4."
    (typep b 'base4))

  (defun pack-base4 (x y)
    "Bit pack X and Y (Y must be base 4)"
    (check-type y base4)
    (logxor (ash x 2) y)))

(defun pauli-index (p)
  "What is the index of the Pauli operator P up to phase?"
  (loop :with idx := 0
        :for i :from 0
        :for c :in (reverse (base4-list p))
        :do (setf idx (logior c (ash idx 2)))
        :finally (return idx)))

(defmacro pair-membership (u v &rest cases)
  `(or ,@(loop :for (ui vi) :in cases
               :collect `(and (= ,u ,ui)
                              (= ,v ,vi)))))

(declaim (ftype (function (base4 base4) base4) levi-civita))
(defun levi-civita (u v)
  "Evaluate the phase factor resulting from multiplying to Paulis. "
  (declare (type base4 u v))
  (cond
    ((pair-membership u v (1 3) (3 2) (2 1))
     1)
    ((pair-membership v u (1 3) (3 2) (2 1))
     3)
    (t
     0)))


(declaim (inline %phase-mul))
(defun %phase-mul (a b)
  (declare (type base4 a b))
  (mod (+ a b) 4))

(declaim (inline multiply-components-into))
(defun multiply-components-into (a b c)
  "Multiplies two pauli-component vectors and writes the result into a pauli-components vector C."
  (declare (type pauli-components a b c))
  (let* ((n (length a)))
    ;; Get the initial phase.
    (setf (aref c 0) (%phase-mul (aref a 0) (aref b 0)))
    ;; Get the components, modifying the phase along the way.
    (loop :for i :from 1 :below n
          :for ai :of-type base4 := (aref a i)
          :for bi :of-type base4 := (aref b i)
          :do (setf (aref c i) (logxor ai bi))
              (setf (aref c 0) (%phase-mul (aref c 0) (levi-civita ai bi))))))

(declaim (ftype (function (pauli-components pauli-components) pauli-components) multiply-components))
(defun multiply-components (a b)
  (declare (type pauli-components a b))
  (let* ((c (make-components (1- (length a)))))
    (multiply-components-into a b c)
    c))

(defmethod group-mul ((a pauli) (b pauli))
  (%make-pauli
   :components (multiply-components (pauli-components a)
                                    (pauli-components b))))

;;; Paulis are printed in a fashion that is consistent with the
;;; ordering of the computational basis. For example, a pauli operator
;;; represented as '(0 A B C) is printed as CBA, which applies A on q0, B
;;; on q1, C on q2.
(defun print-pauli (p &optional (stream nil))
  "If STREAM is NIL (by default), return simple string representation of a Pauli P.
If STREAM is T, print to standard output. Otherwise print to STREAM."
  (format stream "~A~A"
          (ecase (phase-factor p)
            (0 "")
            (1 "i")
            (2 "-")
            (3 "-i"))
          (apply
           #'concatenate
           'string
<<<<<<< HEAD
           (reverse (mapcar (alexandria:compose #'symbol-name #'base4-to-sym)
                            (base4-list p))))))
=======
           (mapcar (a:compose #'symbol-name #'base4-to-sym)
                   (base4-list p)))))
>>>>>>> 63fb11b3

(defmethod print-object ((p pauli) stream)
  (print-unreadable-object (p stream :type t)
    (print-pauli p stream)))

(defun make-pauli (b &optional (p 0))
  "Make Pauli operator with base-4 representation B and base-4 phase factor P."
  (unless (and (every #'base4-p b) (base4-p p))
    (error "Malformed base-4 representation of either B or P."))
  (let ((c (make-components (list-length b))))
    (setf (aref c 0) p)
    (replace c b :start1 1)
    (%make-pauli :components c)))

(eval-when (:compile-toplevel :load-toplevel :execute)
  (defun pauli-from-symbols (s &optional (p 0))
    "Make Pauli operator from list of Pauli symbols S (and optionally a base-4
phase factor)."
    (unless (and (every #'pauli-sym-p s) (base4-p p))
      (error "Malformed Pauli-string S or phase-factor P."))
    (let ((c (make-components (list-length s))))
      (setf (aref c 0) p)
      (prog1 (%make-pauli :components c)
        (loop :for i :from 1
              :while s
              :do (setf (aref c i) (sym-to-base4 (pop s)))
              ))))

  (defun pauli-from-string (s)
    "Make Pauli operator from a string, e.g., \"iXYZ\", \"-iZ\", \"Z\"
    or \"I\"."
    (let* ((r (nth-value 1 (ppcre:scan-to-strings "(-?)(i?)([IXYZ]+)" s)))
           (n (string= (elt r 0) "-"))
           (i (string= (elt r 1) "i"))
           (o (elt r 2))
           (p (+ (if i 1 0) (if n 2 0)))
           (l (mapcar (a:compose
                       #'intern
                       (lambda (x) (coerce (list x) 'string)))
                      (coerce o 'list))))
      (pauli-from-symbols l p)))

)                                       ; EVAL-WHEN


(a:define-constant +I+ (pauli-from-symbols '(I))
  :test #'pauli=)

(a:define-constant +X+ (pauli-from-symbols '(X))
  :test #'pauli=)

(a:define-constant +Y+ (pauli-from-symbols '(Y))
  :test #'pauli=)

(a:define-constant +Z+ (pauli-from-symbols '(Z))
  :test #'pauli=)

(defun pauli-identity (n &optional (p 0))
  "Make N-qubit identity Pauli (optionally with base-4 phase factor P)."
  (let ((c (make-components n)))
    (setf (aref c 0) p)
    (%make-pauli :components c)))

(defun pauli-identity-p (p)
  "Is P an identity?"
  (check-type p pauli)
  (every #'zerop (pauli-components p)))

(defmethod embed ((a pauli) n idxs)
  (let ((result (pauli-identity n (phase-factor a))))
    (loop
      :for i :from 1
      :for idx :in idxs
      :for ai := (aref (pauli-components a) i)
      :do (setf (aref (pauli-components result) (1+ idx)) ai))
    result))

(defun pauli-basis-decompose (pauli)
  "Decompose PAULI into a list of basis single qubit X or Z factors
times a phase. Returns multiple values, a list of pauli's and a base-4
phase."
  (let ((p (phase-factor pauli))
        (n (num-qubits pauli)))
    (loop :for idx :below (num-qubits pauli)
          :for base4-rep := (aref (pauli-components pauli) (1+ idx))
          :append (ecase base4-rep
                    (0 nil)
                    (1 (list (embed +X+ n (list idx))))
                    (2 (list (embed +Z+ n (list idx))))
                    (3
                     ;; side-effect: update the overall phase factor *= i
                     (setq p (%phase-mul p 1))
                     (list (embed +X+ n (list idx))
                           (embed +Z+ n (list idx)))))
            :into b
          :finally (return (values b p)))))

;;; HASH-MIX is taken from SBCL's public domain SB-INT:MIX. See
;;; sbcl/src/code/target-sxhash.lisp for more documentation of its
;;; design. It compiles to very efficient code on SBCL, somewhat less
;;; efficient code on other implementations.
;;;
;;; TODO: For best performance on not-SBCL, investigate
;;; platform-specific HASH-MIX code.
(declaim (ftype (function ((and fixnum unsigned-byte)
                           (and fixnum unsigned-byte))
                          (and fixnum unsigned-byte))
                mix))
(declaim (inline mix))
(defun hash-mix (x y)
  "Mix fixnums X and Y in a manner suitable for a hash table
hash-function."
  (declare (optimize (speed 3)))
  (declare (type (and fixnum unsigned-byte) x y))
  (let* ((mul (logand 3622009729038463111 most-positive-fixnum))
         (xor (logand 608948948376289905 most-positive-fixnum))
         (xy (logand (+ (* x mul) y) most-positive-fixnum)))
    (logand (logxor xor xy (ash xy -5)) most-positive-fixnum)))

(declaim (ftype (function (pauli) (and fixnum unsigned-byte)) pauli-hash)
         (inline pauli-hash))
(defun pauli-hash (p)
  "Hash function for pauli's."
  (declare (optimize speed (safety 0) (debug 0) (space 0))
           (type pauli p))
  (sxhash
   (loop :with h :of-type quil::unsigned-fixnum := 0
         :for x :across (pauli-components p)
         :do (setf h (hash-mix h x))
         :finally (return h))))
(declaim (notinline pauli-hash))

(defun make-pauli-hash-table ()
  "Create a hash-table that supports pauli's as keys. "
  (make-hash-table :test 'pauli= :hash-function 'pauli-hash))

(defmethod tensor-mul ((a pauli) (b pauli))
  (let* ((na (num-qubits a))
         (n (+ na (num-qubits b)))
         (c (make-components n)))
    (setf (aref c 0) (%phase-mul (phase-factor a) (phase-factor b)))
    (replace c (pauli-components a) :start1 1 :start2 1)
    (replace c (pauli-components b) :start1 (+ 1 na) :start2 1)
    (%make-pauli :components c)))

(defmethod group-inv ((p pauli))
  (let ((new-phase (let ((pf (phase-factor p)))
                     (case pf
                       (1 3)
                       (3 1)
                       (otherwise pf))))
        (c (copy-seq (pauli-components p))))
    (setf (aref c 0) new-phase)
    (%make-pauli :components c)))<|MERGE_RESOLUTION|>--- conflicted
+++ resolved
@@ -145,13 +145,8 @@
           (apply
            #'concatenate
            'string
-<<<<<<< HEAD
            (reverse (mapcar (alexandria:compose #'symbol-name #'base4-to-sym)
                             (base4-list p))))))
-=======
-           (mapcar (a:compose #'symbol-name #'base4-to-sym)
-                   (base4-list p)))))
->>>>>>> 63fb11b3
 
 (defmethod print-object ((p pauli) stream)
   (print-unreadable-object (p stream :type t)
